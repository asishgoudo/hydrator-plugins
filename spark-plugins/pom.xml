<?xml version="1.0" encoding="UTF-8"?>
<!--
  Copyright © 2015 Cask Data, Inc.

  Licensed under the Apache License, Version 2.0 (the "License"); you may not
  use this file except in compliance with the License. You may obtain a copy of
  the License at

  http://www.apache.org/licenses/LICENSE-2.0

  Unless required by applicable law or agreed to in writing, software
  distributed under the License is distributed on an "AS IS" BASIS, WITHOUT
  WARRANTIES OR CONDITIONS OF ANY KIND, either express or implied. See the
  License for the specific language governing permissions and limitations under
  the License.
  -->
<project xmlns="http://maven.apache.org/POM/4.0.0"
         xmlns:xsi="http://www.w3.org/2001/XMLSchema-instance"
         xsi:schemaLocation="http://maven.apache.org/POM/4.0.0 http://maven.apache.org/xsd/maven-4.0.0.xsd">
  <parent>
    <artifactId>hydrator-plugins</artifactId>
    <groupId>co.cask.hydrator</groupId>
<<<<<<< HEAD
    <version>1.6.0-SNAPSHOT</version>
=======
    <version>1.5.0</version>
>>>>>>> 66b358bd
  </parent>

  <properties>
    <app.parents>system:cdap-data-pipeline[4.0.0,4.1.0-SNAPSHOT),system:cdap-data-streams[4.0.0,4.1.0-SNAPSHOT)</app.parents>
    <spark.version>1.6.1</spark.version>
    <kafka.version>0.8.2.2</kafka.version>
  </properties>

  <name>Spark Hydrator Plugins</name>
  <artifactId>spark-plugins</artifactId>
  <modelVersion>4.0.0</modelVersion>

  <repositories>
    <repository>
      <id>cloudera</id>
      <url>https://repository.cloudera.com/artifactory/cloudera-repos/</url>
    </repository>
  </repositories>

  <dependencies>
    <dependency>
      <groupId>co.cask.cdap</groupId>
      <artifactId>cdap-etl-api</artifactId>
    </dependency>
    <dependency>
      <groupId>co.cask.cdap</groupId>
      <artifactId>cdap-etl-api-spark</artifactId>
    </dependency>
    <dependency>
      <groupId>co.cask.cdap</groupId>
      <artifactId>cdap-data-pipeline</artifactId>
    </dependency>
    <dependency>
      <groupId>co.cask.cdap</groupId>
      <artifactId>cdap-data-streams</artifactId>
    </dependency>
    <dependency>
      <groupId>co.cask.cdap</groupId>
      <artifactId>hydrator-test</artifactId>
    </dependency>
    <dependency>
      <groupId>co.cask.hydrator</groupId>
      <artifactId>hydrator-common</artifactId>
      <version>${project.version}</version>
    </dependency>
    <dependency>
      <groupId>co.cask.cdap</groupId>
      <artifactId>cdap-formats</artifactId>
    </dependency>
    <dependency>
      <groupId>org.apache.spark</groupId>
      <artifactId>spark-core_2.10</artifactId>
      <version>${spark.version}</version>
      <scope>provided</scope>
      <exclusions>
        <exclusion>
          <groupId>org.slf4j</groupId>
          <artifactId>slf4j-log4j12</artifactId>
        </exclusion>
        <exclusion>
          <groupId>log4j</groupId>
          <artifactId>log4j</artifactId>
        </exclusion>
        <exclusion>
          <groupId>org.apache.hadoop</groupId>
          <artifactId>hadoop-client</artifactId>
        </exclusion>
        <exclusion>
          <groupId>com.esotericsoftware.reflectasm</groupId>
          <artifactId>reflectasm</artifactId>
        </exclusion>
        <exclusion>
          <groupId>org.apache.curator</groupId>
          <artifactId>curator-recipes</artifactId>
        </exclusion>
        <exclusion>
          <groupId>org.tachyonproject</groupId>
          <artifactId>tachyon-client</artifactId>
        </exclusion>
        <exclusion>
          <groupId>org.scala-lang</groupId>
          <artifactId>scala-compiler</artifactId>
        </exclusion>
        <exclusion>
          <groupId>org.eclipse.jetty.orbit</groupId>
          <artifactId>javax.servlet</artifactId>
        </exclusion>
        <!--
          Need to exclude this since Spark brings in an older version that makes
          S3 not work in standalone. This doesn't affect distributed mode.
        -->
        <exclusion>
          <groupId>net.java.dev.jets3t</groupId>
          <artifactId>jets3t</artifactId>
        </exclusion>
      </exclusions>
    </dependency>
    <dependency>
      <groupId>org.apache.spark</groupId>
      <artifactId>spark-mllib_2.10</artifactId>
      <version>${spark.version}</version>
      <scope>provided</scope>
    </dependency>
    <dependency>
      <groupId>org.apache.spark</groupId>
      <artifactId>spark-streaming_2.10</artifactId>
      <version>${spark.version}</version>
      <scope>provided</scope>
    </dependency>
    <dependency>
      <groupId>org.apache.spark</groupId>
      <artifactId>spark-streaming-kafka_2.10</artifactId>
      <version>${spark.version}</version>
    </dependency>
    <dependency>
      <groupId>org.apache.kafka</groupId>
      <artifactId>kafka_2.10</artifactId>
      <version>${kafka.version}</version>
    </dependency>
    <dependency>
      <groupId>org.apache.hadoop</groupId>
      <artifactId>hadoop-common</artifactId>
    </dependency>
    <dependency>
      <groupId>org.twitter4j</groupId>
      <artifactId>twitter4j-core</artifactId>
    </dependency>
    <dependency>
      <groupId>org.twitter4j</groupId>
      <artifactId>twitter4j-stream</artifactId>
    </dependency>
    <dependency>
      <groupId>org.apache.spark</groupId>
      <artifactId>spark-streaming-twitter_2.10</artifactId>
    </dependency>
    <dependency>
      <groupId>commons-lang</groupId>
      <artifactId>commons-lang</artifactId>
      <version>2.6</version>
    </dependency>
  </dependencies>

  <build>
    <plugins>
      <plugin>
        <groupId>org.apache.maven.plugins</groupId>
        <artifactId>maven-compiler-plugin</artifactId>
        <version>3.1</version>
        <configuration>
          <source>1.7</source>
          <target>1.7</target>
        </configuration>
      </plugin>
      <plugin>
        <groupId>org.apache.felix</groupId>
        <artifactId>maven-bundle-plugin</artifactId>
        <version>2.5.4</version>
        <extensions>true</extensions>
        <configuration>
          <instructions>
            <_exportcontents>
              co.cask.hydrator.plugin.spark.*;
              org.apache.spark.streaming.kafka.*;
              kafka.common;
              org.apache.spark.streaming.scheduler.*;
              kafka.serializer.*;
              org.apache.spark.streaming.twitter.*;
              twitter4j.*;
              co.cask.hydrator.common.http
            </_exportcontents>
            <Embed-Dependency>*;inline=false;scope=compile</Embed-Dependency>
            <Embed-Transitive>true</Embed-Transitive>
            <Embed-Directory>lib</Embed-Directory>
          </instructions>
        </configuration>
        <executions>
          <execution>
            <phase>package</phase>
            <goals>
              <goal>bundle</goal>
            </goals>
          </execution>
        </executions>
      </plugin>
    </plugins>
  </build>
</project><|MERGE_RESOLUTION|>--- conflicted
+++ resolved
@@ -20,11 +20,7 @@
   <parent>
     <artifactId>hydrator-plugins</artifactId>
     <groupId>co.cask.hydrator</groupId>
-<<<<<<< HEAD
     <version>1.6.0-SNAPSHOT</version>
-=======
-    <version>1.5.0</version>
->>>>>>> 66b358bd
   </parent>
 
   <properties>
