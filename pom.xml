<?xml version="1.0" encoding="UTF-8"?>
<!--
  Copyright © 2015-2016 Cask Data, Inc.

  Licensed under the Apache License, Version 2.0 (the "License"); you may not
  use this file except in compliance with the License. You may obtain a copy of
  the License at

  http://www.apache.org/licenses/LICENSE-2.0

  Unless required by applicable law or agreed to in writing, software
  distributed under the License is distributed on an "AS IS" BASIS, WITHOUT
  WARRANTIES OR CONDITIONS OF ANY KIND, either express or implied. See the
  License for the specific language governing permissions and limitations under
  the License.
  -->
<project xmlns:xsi="http://www.w3.org/2001/XMLSchema-instance" xmlns="http://maven.apache.org/POM/4.0.0"
         xsi:schemaLocation="http://maven.apache.org/POM/4.0.0 http://maven.apache.org/xsd/maven-4.0.0.xsd">
<modelVersion>4.0.0</modelVersion>

  <groupId>co.cask.hydrator</groupId>
  <artifactId>hydrator-plugins</artifactId>
<<<<<<< HEAD
  <version>1.6.0-SNAPSHOT</version>
=======
  <version>1.5.1</version>
>>>>>>> 4c508699
  <packaging>pom</packaging>
  <name>Hydrator Plugin Collection</name>
  <description>A collection of plugins for Cask Hydrator.</description>
  <url>https://github.com/caskdata/hydrator-plugins</url>

  <modules>
    <module>hydrator-common</module>
    <module>core-plugins</module>
    <module>cassandra-plugins</module>
    <module>database-plugins</module>
    <module>elasticsearch-plugins</module>
    <module>hbase-plugins</module>
    <module>hdfs-plugins</module>
    <module>hive-plugins</module>
    <module>http-plugins</module>
    <module>kafka-plugins</module>
    <module>mongodb-plugins</module>
    <module>solrsearch-plugins</module>
    <module>spark-plugins</module>
    <module>transform-plugins</module>
    <module>wrangler-transform</module>
  </modules>

  <licenses>
    <license>
      <name>The Apache Software License, Version 2.0</name>
      <url>http://www.apache.org/licenses/LICENSE-2.0.txt</url>
      <distribution>repo</distribution>
      <comments>A business-friendly OSS license</comments>
    </license>
  </licenses>

  <developers>
    <developer>
      <name>Cask Data</name>
      <email>cask-dev@googlegroups.com</email>
      <organization>Cask Data, Inc.</organization>
      <organizationUrl>http://www.cdap.io</organizationUrl>
    </developer>
  </developers>

  <scm>
    <connection>scm:git:https://github.com/caskdata/hydrator-plugins.git</connection>
    <developerConnection>scm:git:git@github.com:caskdata/hydrator-plugins.git</developerConnection>
    <url>https://github.com/caskdata/hydrator-plugins.git</url>
    <tag>HEAD</tag>
  </scm>

  <distributionManagement>
    <repository>
      <id>sonatype.release</id>
      <url>https://oss.sonatype.org/service/local/staging/deploy/maven2</url>
    </repository>
    <snapshotRepository>
      <id>sonatype.snapshots</id>
      <url>https://oss.sonatype.org/content/repositories/snapshots</url>
    </snapshotRepository>
    <site>
      <id>cask</id>
      <url>http://cask.co</url>
    </site>
  </distributionManagement>

  <issueManagement>
    <url>https://issues.cask.co/browse/CDAP</url>
  </issueManagement>

  <properties>
    <jee.version>7</jee.version>
    <surefire.redirectTestOutputToFile>true</surefire.redirectTestOutputToFile>
    <project.build.sourceEncoding>UTF-8</project.build.sourceEncoding>
    <!-- version properties -->
    <apache-commons.version>1.2</apache-commons.version>
    <asm.version>5.0.3</asm.version>
    <avro.version>1.7.7</avro.version>
    <cassandra.version>2.1.0</cassandra.version>
    <cassandraunit.version>2.0.2.2</cassandraunit.version>
    <commons-codec.version>1.10</commons-codec.version>
    <commons-httpclient.version>3.1</commons-httpclient.version>
    <cdap.version>4.1.0-SNAPSHOT</cdap.version>
    <datastax.version>2.0.5</datastax.version>
    <dumbster.version>1.6</dumbster.version>
    <es.version>1.6.0</es.version>
    <es-hadoop.version>2.1.0</es-hadoop.version>
    <fastutil.version>6.6.1</fastutil.version>
    <geronimo-jms.version>1.1.1</geronimo-jms.version>
    <guava.version>13.0.1</guava.version>
    <hadoop.version>2.3.0</hadoop.version>
    <hsql.version>2.2.4</hsql.version>
    <cdh.hive.version>1.1.0-cdh5.5.1</cdh.hive.version>
    <javamail.version>1.4.1</javamail.version>
    <junit.version>4.11</junit.version>
    <kafka.version>0.8.2.2</kafka.version>
    <mockftp.version>2.6</mockftp.version>
    <snappy.version>1.1.2</snappy.version>
    <slf4j.version>1.7.5</slf4j.version>
    <twill.version>0.9.0</twill.version>
    <twitter4j.version>4.0.3</twitter4j.version>
    <zookeeper.version>3.4.5</zookeeper.version>
    <jython.version>2.5.2</jython.version>
    <json-path.version>2.2.0</json-path.version>
    <json.version>20160212</json.version>
    <!-- properties for script build step that creates the config files for the artifacts -->
    <widgets.dir>widgets</widgets.dir>
    <docs.dir>docs</docs.dir>
    <app.parents>system:cdap-etl-batch[4.1.0-SNAPSHOT,4.2.0-SNAPSHOT),system:cdap-etl-realtime[4.1.0-SNAPSHOT,4.2.0-SNAPSHOT),system:cdap-data-pipeline[4.1.0-SNAPSHOT,4.2.0-SNAPSHOT),system:cdap-data-streams[4.1.0-SNAPSHOT,4.2.0-SNAPSHOT)</app.parents>
    <!-- this is here because project.basedir evaluates to null in the script build step -->
    <main.basedir>${project.basedir}</main.basedir>
  </properties>



  <repositories>
    <repository>
      <id>sonatype</id>
      <url>https://oss.sonatype.org/content/groups/public</url>
    </repository>
    <repository>
      <id>sonatype-snapshots</id>
      <url>https://oss.sonatype.org/content/repositories/snapshots</url>
    </repository>
  </repositories>

  <dependencyManagement>
    <dependencies>
      <dependency>
        <groupId>org.slf4j</groupId>
        <artifactId>slf4j-api</artifactId>
        <version>${slf4j.version}</version>
      </dependency>
      <dependency>
        <groupId>org.slf4j</groupId>
        <artifactId>jcl-over-slf4j</artifactId>
        <version>${slf4j.version}</version>
      </dependency>
      <dependency>
        <groupId>javax.annotation</groupId>
        <artifactId>jsr250-api</artifactId>
        <version>1.0</version>
      </dependency>
      <dependency>
        <groupId>co.cask.cdap</groupId>
        <artifactId>cdap-api</artifactId>
        <version>${cdap.version}</version>
        <scope>provided</scope>
      </dependency>
      <dependency>
        <groupId>co.cask.cdap</groupId>
        <artifactId>cdap-etl-proto</artifactId>
        <version>${cdap.version}</version>
        <scope>provided</scope>
      </dependency>
      <dependency>
        <groupId>co.cask.cdap</groupId>
        <artifactId>cdap-etl-api</artifactId>
        <version>${cdap.version}</version>
        <scope>provided</scope>
      </dependency>
      <dependency>
        <groupId>co.cask.cdap</groupId>
        <artifactId>cdap-etl-api-spark</artifactId>
        <version>${cdap.version}</version>
        <scope>provided</scope>
      </dependency>
      <dependency>
        <groupId>co.cask.cdap</groupId>
        <artifactId>cdap-formats</artifactId>
        <version>${cdap.version}</version>
      </dependency>
      <dependency>
        <groupId>co.cask.cdap</groupId>
        <artifactId>cdap-data-pipeline</artifactId>
        <version>${cdap.version}</version>
        <scope>test</scope>
      </dependency>
      <dependency>
        <groupId>co.cask.cdap</groupId>
        <artifactId>cdap-data-streams</artifactId>
        <version>${cdap.version}</version>
        <scope>test</scope>
      </dependency>
      <dependency>
        <groupId>co.cask.cdap</groupId>
        <artifactId>hydrator-test</artifactId>
        <version>${cdap.version}</version>
        <scope>test</scope>
      </dependency>
      <dependency>
        <groupId>co.cask.cdap</groupId>
        <artifactId>cdap-etl-realtime</artifactId>
        <version>${cdap.version}</version>
        <scope>test</scope>
      </dependency>
      <dependency>
        <groupId>co.cask.cdap</groupId>
        <artifactId>cdap-test</artifactId>
        <version>${cdap.version}</version>
        <scope>test</scope>
      </dependency>
      <dependency>
        <groupId>co.cask.cdap</groupId>
        <artifactId>cdap-unit-test</artifactId>
        <version>${cdap.version}</version>
        <scope>test</scope>
        <exclusions>
          <exclusion>
            <groupId>asm</groupId>
            <artifactId>asm</artifactId>
          </exclusion>
        </exclusions>
      </dependency>
      <dependency>
        <groupId>com.google.guava</groupId>
        <artifactId>guava</artifactId>
        <version>${guava.version}</version>
      </dependency>
      <dependency>
        <groupId>org.apache.hadoop</groupId>
        <artifactId>hadoop-minicluster</artifactId>
        <version>${hadoop.version}</version>
        <scope>test</scope>
        <exclusions>
          <exclusion>
            <groupId>asm</groupId>
            <artifactId>asm</artifactId>
          </exclusion>
          <exclusion>
            <groupId>org.slf4j</groupId>
            <artifactId>slf4j-log4j12</artifactId>
          </exclusion>
          <exclusion>
            <groupId>javax.servlet</groupId>
            <artifactId>servlet-api</artifactId>
          </exclusion>
          <exclusion>
            <groupId>commons-logging</groupId>
            <artifactId>commons-logging</artifactId>
          </exclusion>
          <exclusion>
            <groupId>com.sun.jersey</groupId>
            <artifactId>jersey-core</artifactId>
          </exclusion>
        </exclusions>
      </dependency>
      <dependency>
        <groupId>org.apache.hadoop</groupId>
        <artifactId>hadoop-common</artifactId>
        <version>${hadoop.version}</version>
        <scope>provided</scope>
        <exclusions>
          <exclusion>
            <groupId>commons-logging</groupId>
            <artifactId>commons-logging</artifactId>
          </exclusion>
          <exclusion>
            <groupId>log4j</groupId>
            <artifactId>log4j</artifactId>
          </exclusion>
          <exclusion>
            <groupId>org.slf4j</groupId>
            <artifactId>slf4j-log4j12</artifactId>
          </exclusion>
          <exclusion>
            <groupId>org.apache.avro</groupId>
            <artifactId>avro</artifactId>
          </exclusion>
          <exclusion>
            <groupId>org.apache.zookeeper</groupId>
            <artifactId>zookeeper</artifactId>
          </exclusion>
          <exclusion>
            <groupId>com.google.guava</groupId>
            <artifactId>guava</artifactId>
          </exclusion>
          <exclusion>
            <artifactId>jersey-core</artifactId>
            <groupId>com.sun.jersey</groupId>
          </exclusion>
          <exclusion>
            <artifactId>jersey-json</artifactId>
            <groupId>com.sun.jersey</groupId>
          </exclusion>
          <exclusion>
            <artifactId>jersey-server</artifactId>
            <groupId>com.sun.jersey</groupId>
          </exclusion>
          <exclusion>
            <artifactId>servlet-api</artifactId>
            <groupId>javax.servlet</groupId>
          </exclusion>
          <exclusion>
            <groupId>org.mortbay.jetty</groupId>
            <artifactId>jetty</artifactId>
          </exclusion>
          <exclusion>
            <groupId>org.mortbay.jetty</groupId>
            <artifactId>jetty-util</artifactId>
          </exclusion>
          <exclusion>
            <artifactId>jasper-compiler</artifactId>
            <groupId>tomcat</groupId>
          </exclusion>
          <exclusion>
            <artifactId>jasper-runtime</artifactId>
            <groupId>tomcat</groupId>
          </exclusion>
          <exclusion>
            <artifactId>jsp-api</artifactId>
            <groupId>javax.servlet.jsp</groupId>
          </exclusion>
          <exclusion>
            <artifactId>slf4j-api</artifactId>
            <groupId>org.slf4j</groupId>
          </exclusion>
        </exclusions>
      </dependency>
      <dependency>
        <groupId>org.apache.hadoop</groupId>
        <artifactId>hadoop-mapreduce-client-core</artifactId>
        <version>${hadoop.version}</version>
        <scope>provided</scope>
        <exclusions>
          <exclusion>
            <groupId>org.slf4j</groupId>
            <artifactId>slf4j-log4j12</artifactId>
          </exclusion>
          <exclusion>
            <groupId>com.google.inject.extensions</groupId>
            <artifactId>guice-servlet</artifactId>
          </exclusion>
          <exclusion>
            <groupId>com.sun.jersey</groupId>
            <artifactId>jersey-core</artifactId>
          </exclusion>
          <exclusion>
            <groupId>com.sun.jersey</groupId>
            <artifactId>jersey-server</artifactId>
          </exclusion>
          <exclusion>
            <groupId>com.sun.jersey</groupId>
            <artifactId>jersey-json</artifactId>
          </exclusion>
          <exclusion>
            <groupId>com.sun.jersey.contribs</groupId>
            <artifactId>jersey-guice</artifactId>
          </exclusion>
          <exclusion>
            <groupId>javax.servlet</groupId>
            <artifactId>servlet-api</artifactId>
          </exclusion>
          <exclusion>
            <groupId>com.google.guava</groupId>
            <artifactId>guava</artifactId>
          </exclusion>
        </exclusions>
      </dependency>
      <dependency>
        <groupId>junit</groupId>
        <artifactId>junit</artifactId>
        <version>${junit.version}</version>
        <scope>test</scope>
      </dependency>
      <dependency>
        <groupId>org.apache.cassandra</groupId>
        <artifactId>cassandra-all</artifactId>
        <version>${cassandra.version}</version>
      </dependency>
      <dependency>
        <groupId>org.xerial.snappy</groupId>
        <artifactId>snappy-java</artifactId>
        <version>${snappy.version}</version>
      </dependency>
      <dependency>
        <groupId>org.cassandraunit</groupId>
        <artifactId>cassandra-unit</artifactId>
        <version>${cassandraunit.version}</version>
        <scope>test</scope>
      </dependency>
      <dependency>
        <groupId>com.datastax.cassandra</groupId>
        <artifactId>cassandra-driver-core</artifactId>
        <version>${datastax.version}</version>
      </dependency>
      <dependency>
        <groupId>org.twitter4j</groupId>
        <artifactId>twitter4j-core</artifactId>
        <version>${twitter4j.version}</version>
      </dependency>
      <dependency>
        <groupId>org.twitter4j</groupId>
        <artifactId>twitter4j-stream</artifactId>
        <version>${twitter4j.version}</version>
      </dependency>
      <dependency>
        <groupId>org.mockftpserver</groupId>
        <artifactId>MockFtpServer</artifactId>
        <version>${mockftp.version}</version>
        <scope>test</scope>
      </dependency>
      <dependency>
        <groupId>org.hsqldb</groupId>
        <artifactId>hsqldb</artifactId>
        <version>${hsql.version}</version>
        <scope>test</scope>
      </dependency>
      <dependency>
        <groupId>org.elasticsearch</groupId>
        <artifactId>elasticsearch</artifactId>
        <version>${es.version}</version>
        <exclusions>
          <exclusion>
            <groupId>log4j</groupId>
            <artifactId>*</artifactId>
          </exclusion>
          <exclusion>
            <groupId>org.slf4j</groupId>
            <artifactId>slf4j-api</artifactId>
          </exclusion>
          <exclusion>
            <groupId>org.ow2.asm</groupId>
            <artifactId>*</artifactId>
          </exclusion>
        </exclusions>
      </dependency>
      <dependency>
        <groupId>org.apache.hadoop</groupId>
        <artifactId>hadoop-common</artifactId>
        <version>${hadoop.version}</version>
        <type>test-jar</type>
        <scope>test</scope>
        <exclusions>
          <exclusion>
            <groupId>org.slf4j</groupId>
            <artifactId>slf4j-log4j12</artifactId>
          </exclusion>
          <exclusion>
            <groupId>com.google.inject.extensions</groupId>
            <artifactId>guice-servlet</artifactId>
          </exclusion>
          <exclusion>
            <groupId>com.sun.jersey</groupId>
            <artifactId>jersey-core</artifactId>
          </exclusion>
          <exclusion>
            <groupId>com.sun.jersey</groupId>
            <artifactId>jersey-server</artifactId>
          </exclusion>
          <exclusion>
            <groupId>com.sun.jersey</groupId>
            <artifactId>jersey-json</artifactId>
          </exclusion>
          <exclusion>
            <groupId>com.sun.jersey.contribs</groupId>
            <artifactId>jersey-guice</artifactId>
          </exclusion>
          <exclusion>
            <groupId>javax.servlet</groupId>
            <artifactId>servlet-api</artifactId>
          </exclusion>
        </exclusions>
      </dependency>
      <dependency>
        <groupId>org.elasticsearch</groupId>
        <artifactId>elasticsearch-hadoop-mr</artifactId>
        <version>${es-hadoop.version}</version>
      </dependency>
      <dependency>
        <groupId>commons-httpclient</groupId>
        <artifactId>commons-httpclient</artifactId>
        <version>${commons-httpclient.version}</version>
        <exclusions>
          <exclusion>
            <groupId>commons-logging</groupId>
            <artifactId>commons-logging</artifactId>
          </exclusion>
        </exclusions>
      </dependency>
      <dependency>
        <groupId>org.apache.avro</groupId>
        <artifactId>avro</artifactId>
        <version>${avro.version}</version>
      </dependency>
      <dependency>
        <groupId>org.apache.avro</groupId>
        <artifactId>avro-mapred</artifactId>
        <classifier>hadoop2</classifier>
        <version>${avro.version}</version>
        <exclusions>
          <exclusion>
            <groupId>org.mortbay.jetty</groupId>
            <artifactId>jetty</artifactId>
          </exclusion>
          <exclusion>
            <groupId>org.slf4j</groupId>
            <artifactId>slf4j-log4j12</artifactId>
          </exclusion>
        </exclusions>
      </dependency>
      <dependency>
        <groupId>org.apache.geronimo.specs</groupId>
        <artifactId>geronimo-jms_1.1_spec</artifactId>
        <version>${geronimo-jms.version}</version>
      </dependency>
      <dependency>
        <groupId>org.apache.zookeeper</groupId>
        <artifactId>zookeeper</artifactId>
        <version>${zookeeper.version}</version>
        <scope>provided</scope>
        <exclusions>
          <exclusion>
            <artifactId>slf4j-api</artifactId>
            <groupId>org.slf4j</groupId>
          </exclusion>
          <exclusion>
            <artifactId>slf4j-log4j12</artifactId>
            <groupId>org.slf4j</groupId>
          </exclusion>
          <exclusion>
            <artifactId>log4j</artifactId>
            <groupId>log4j</groupId>
          </exclusion>
          <exclusion>
            <artifactId>junit</artifactId>
            <groupId>junit</groupId>
          </exclusion>
          <exclusion>
            <groupId>org.jboss.netty</groupId>
            <artifactId>netty</artifactId>
          </exclusion>
          <exclusion>
            <groupId>jline</groupId>
            <artifactId>jline</artifactId>
          </exclusion>
        </exclusions>
      </dependency>
      <dependency>
        <groupId>org.apache.twill</groupId>
        <artifactId>twill-core</artifactId>
        <version>${twill.version}</version>
        <exclusions>
          <exclusion>
            <groupId>org.scala-lang</groupId>
            <artifactId>scala-compiler</artifactId>
          </exclusion>
        </exclusions>
      </dependency>
      <dependency>
        <groupId>org.apache.kafka</groupId>
        <artifactId>kafka_2.10</artifactId>
        <version>${kafka.version}</version>
        <exclusions>
          <exclusion>
            <groupId>org.slf4j</groupId>
            <artifactId>slf4j-simple</artifactId>
          </exclusion>
          <exclusion>
            <groupId>com.sun.jdmk</groupId>
            <artifactId>jmxtools</artifactId>
          </exclusion>
          <exclusion>
            <groupId>com.sun.jmx</groupId>
            <artifactId>jmxri</artifactId>
          </exclusion>
          <exclusion>
            <groupId>org.scala-lang</groupId>
            <artifactId>scala-compiler</artifactId>
          </exclusion>
        </exclusions>
      </dependency>
      <dependency>
        <groupId>org.ow2.asm</groupId>
        <artifactId>asm-all</artifactId>
        <version>${asm.version}</version>
      </dependency>
      <dependency>
        <groupId>org.python</groupId>
        <artifactId>jython-standalone</artifactId>
        <version>${jython.version}</version>
      </dependency>
      <dependency>
        <groupId>dumbster</groupId>
        <artifactId>dumbster</artifactId>
        <version>${dumbster.version}</version>
        <scope>test</scope>
        <exclusions>
          <exclusion>
            <groupId>javax.mail</groupId>
            <artifactId>mail</artifactId>
          </exclusion>
          <exclusion>
            <groupId>javax.activation</groupId>
            <artifactId>activation</artifactId>
          </exclusion>
        </exclusions>
      </dependency>
      <dependency>
        <groupId>javax.mail</groupId>
        <artifactId>mail</artifactId>
        <version>${javamail.version}</version>
      </dependency>
      <dependency>
        <groupId>org.apache.spark</groupId>
        <artifactId>spark-streaming-twitter_2.10</artifactId>
        <version>1.6.2</version>
      </dependency>
    </dependencies>
  </dependencyManagement>

  <build>
    <pluginManagement>
      <plugins>
      </plugins>
    </pluginManagement>
    <plugins>
      <plugin>
        <groupId>org.apache.maven.plugins</groupId>
        <artifactId>maven-compiler-plugin</artifactId>
        <version>3.1</version>
        <configuration>
          <source>1.7</source>
          <target>1.7</target>
        </configuration>
      </plugin>
      <plugin>
        <groupId>org.apache.maven.plugins</groupId>
        <artifactId>maven-surefire-plugin</artifactId>
        <version>2.14.1</version>
        <configuration>
          <argLine>-Xmx3g -Djava.awt.headless=true -XX:MaxPermSize=256m -XX:+UseConcMarkSweepGC -Djava.net.preferIPv4Stack=true</argLine>
          <redirectTestOutputToFile>${surefire.redirectTestOutputToFile}</redirectTestOutputToFile>
          <reuseForks>false</reuseForks>
          <reportFormat>plain</reportFormat>
          <systemPropertyVariables>
            <java.io.tmpdir>${project.build.directory}</java.io.tmpdir>
          </systemPropertyVariables>
          <includes>
            <include>**/*TestsSuite.java</include>
            <include>**/*TestSuite.java</include>
            <include>**/Test*.java</include>
            <include>**/*Test.java</include>
            <include>**/*TestCase.java</include>
          </includes>
          <excludes>
            <exclude>**/*TestRun.java</exclude>
          </excludes>
        </configuration>
        <dependencies>
          <dependency>
            <groupId>org.apache.maven.surefire</groupId>
            <artifactId>surefire-junit47</artifactId>
            <version>2.14</version>
          </dependency>
        </dependencies>
      </plugin>
      <plugin>
        <groupId>org.apache.rat</groupId>
        <artifactId>apache-rat-plugin</artifactId>
        <version>0.10</version>
        <dependencies>
          <dependency>
            <groupId>org.apache.maven.doxia</groupId>
            <artifactId>doxia-core</artifactId>
            <version>1.6</version>
            <exclusions>
              <exclusion>
                <groupId>xerces</groupId>
                <artifactId>xercesImpl</artifactId>
              </exclusion>
            </exclusions>
          </dependency>
        </dependencies>
        <executions>
          <execution>
            <id>rat-check</id>
            <phase>validate</phase>
            <goals>
              <goal>check</goal>
            </goals>
            <configuration>
              <excludes>
                <exclude>LICENSE*.txt</exclude>
                <!-- This file should be not be there, but I am excluding it for now -->
                <exclude>*.rst</exclude>
                <exclude>*.md</exclude>
                <exclude>**/*.cdap</exclude>
                <exclude>**/*.yaml</exclude>
                <exclude>**/*.md</exclude>
                <exclude>logs/**</exclude>
                <exclude>.git/**</exclude>
                <exclude>.idea/**</exclude>
                <exclude>**/grok/patterns/**</exclude>
                <exclude>conf/**</exclude>
                <exclude>data/**</exclude>
                <exclude>plugins/**</exclude>
                <exlcude>**/*.patch</exlcude>
                <exclude>**/logrotate.d/**</exclude>
                <exclude>**/limits.d/**</exclude>
                <exclude>**/*.json</exclude>
                <exclude>**/*.json.template</exclude>
                <exclude>**/MANIFEST.MF</exclude>
                <!-- exclude any hack classes -->
                <exclude>**/org/apache/hadoop/**</exclude>
                <!-- exclude resource files-->
                <exclude>**/resources/**</exclude>
              </excludes>
            </configuration>
          </execution>
        </executions>
      </plugin>
      <plugin>
        <groupId>org.apache.maven.plugins</groupId>
        <artifactId>maven-checkstyle-plugin</artifactId>
        <version>2.17</version>
        <executions>
          <execution>
            <id>validate</id>
            <phase>process-test-classes</phase>
            <configuration>
              <configLocation>checkstyle.xml</configLocation>
              <suppressionsLocation>suppressions.xml</suppressionsLocation>
              <encoding>UTF-8</encoding>
              <consoleOutput>true</consoleOutput>
              <failsOnError>true</failsOnError>
              <includeTestSourceDirectory>true</includeTestSourceDirectory>
              <excludes>**/org/apache/cassandra/**,**/org/apache/hadoop/**</excludes>
            </configuration>
            <goals>
              <goal>check</goal>
            </goals>
          </execution>
        </executions>
        <dependencies>
          <dependency>
            <groupId>com.puppycrawl.tools</groupId>
            <artifactId>checkstyle</artifactId>
            <version>6.19</version>
          </dependency>
        </dependencies>
      </plugin>
      <plugin>
        <groupId>org.apache.maven.plugins</groupId>
        <artifactId>maven-antrun-plugin</artifactId>
        <version>1.7</version>
        <executions>
          <!-- Create the config file for artifact which can be used to deploy the artifact.
               Sets the parents field to system:cdap-etl-batch and system:cdap-etl-realtime with whatever
               version range is set in the app.parents property.
               also sets a widget and doc property for each file contained in the widgets and docs directories. -->
          <execution>
            <id>create-artifact-config</id>
            <phase>prepare-package</phase>
            <configuration>
              <target>
                <script language="javascript"> <![CDATA[

                  // for some reason, project.basedir evaluates to null if we just get the property here.
                  // so we set main.basedir to project.basedir in the pom properties, then main.basedir is used here
                  // where it evaluates correctly for whatever reason
                  var baseDir = project.getProperty("main.basedir");
                  var targetDir = project.getProperty("project.build.directory");
                  var artifactId = project.getProperty("project.artifactId");
                  var version = project.getProperty("project.version");

                  var cfgFile = new java.io.File(targetDir, artifactId + "-" + version + ".json");
                  if (!cfgFile.exists()) {
                    cfgFile.createNewFile();
                  }

                  var parents = project.getProperty("app.parents").split(",");
                  var config = {
                    "parents": [ ],
                    "properties": {}
                  }
                  for (i = 0; i < parents.length; i+=2) {
                    // because name1[lo,hi],name2[lo,hi] gets split into "name1[lo", "hi]", "name2[lo", "hi]"
                    // so we have to combine them again
                    config.parents.push(parents[i] + "," + parents[i+1]);
                  }

                  // look in widgets directory for widget config for each plugin
                  var widgetsDir = new java.io.File(baseDir, project.getProperty("widgets.dir"));
                  if (widgetsDir.isDirectory()) {
                    var widgetsFiles = widgetsDir.listFiles();
                    for (i = 0; i < widgetsFiles.length; i++) {
                      var widgetsFile = widgetsFiles[i];
                      if (widgetsFile.isFile()) {
                        var propertyName = "widgets." + widgetsFile.getName();
                        // if the filename ends with .json
                        if (propertyName.indexOf(".json", propertyName.length - 5) !== -1) {
                          // strip the .json
                          propertyName = propertyName.slice(0, -5);
                          var contents = new java.lang.String(java.nio.file.Files.readAllBytes(widgetsFile.toPath()), java.nio.charset.StandardCharsets.UTF_8);
                          var contentsAsJson = JSON.parse(contents);
                          config.properties[propertyName] = JSON.stringify(contentsAsJson);
                        }
                      }
                    }
                  }

                  // look in the docs directory for docs for each plugin
                  var docsDir = new java.io.File(baseDir, project.getProperty("docs.dir"));
                  if (docsDir.isDirectory()) {
                    var docFiles = docsDir.listFiles();
                    for (i = 0; i < docFiles.length; i++) {
                      var docFile = docFiles[i];
                      if (docFile.isFile()) {
                        var propertyName = "doc." + docFile.getName();
                        // if the filename ends with .md
                        if (propertyName.indexOf(".md", propertyName.length - 3) !== -1) {
                          // strip the extension
                          propertyName = propertyName.slice(0, -3);
                          var contents = new java.lang.String(java.nio.file.Files.readAllBytes(docFile.toPath()), java.nio.charset.StandardCharsets.UTF_8);
                          config.properties[propertyName] = contents + "";
                        }
                      }
                    }
                  }

                  var fw = new java.io.BufferedWriter(new java.io.FileWriter(cfgFile.getAbsoluteFile()));
                  fw.write(JSON.stringify(config, null, 2));
                  fw.close();
                ]]></script>
              </target>
            </configuration>
            <goals>
              <goal>run</goal>
            </goals>
          </execution>
        </executions>
      </plugin>
    </plugins>
  </build>

  <!-- Profile for release. Includes signing of jars. -->
  <profiles>
    <profile>
      <id>release</id>
      <build>
        <plugins>
          <plugin>
            <groupId>org.sonatype.plugins</groupId>
            <artifactId>nexus-staging-maven-plugin</artifactId>
            <version>1.6.2</version>
            <extensions>true</extensions>
            <configuration>
              <nexusUrl>https://oss.sonatype.org</nexusUrl>
              <serverId>sonatype.release</serverId>
              <stagingProfileId>655dc88dc770c3</stagingProfileId>
            </configuration>
          </plugin>
          <!-- Source JAR -->
          <plugin>
            <groupId>org.apache.maven.plugins</groupId>
            <artifactId>maven-source-plugin</artifactId>
            <version>2.2.1</version>
            <configuration>
              <excludeResources>true</excludeResources>
            </configuration>
            <executions>
              <execution>
                <id>attach-sources</id>
                <phase>package</phase>
                <goals>
                  <goal>jar-no-fork</goal>
                </goals>
              </execution>
            </executions>
          </plugin>

          <!-- Javadoc jar -->
          <plugin>
            <groupId>org.apache.maven.plugins</groupId>
            <artifactId>maven-javadoc-plugin</artifactId>
            <version>2.9.1</version>
            <configuration>
              <links>
                <link>http://download.oracle.com/javase/${jee.version}/docs/api/</link>
              </links>
              <doctitle>${project.name} ${project.version}</doctitle>
              <bottom>
                <![CDATA[Copyright &#169; {currentYear} <a href="http://cask.co" target="_blank">Cask Data, Inc.</a> Licensed under the <a href="http://www.apache.org/licenses/LICENSE-2.0" target="_blank">Apache License, Version 2.0</a>.]]>
              </bottom>
            </configuration>
            <executions>
              <execution>
                <id>attach-javadoc</id>
                <phase>package</phase>
                <goals>
                  <goal>jar</goal>
                </goals>
              </execution>
            </executions>
          </plugin>

          <plugin>
            <groupId>org.apache.maven.plugins</groupId>
            <artifactId>maven-gpg-plugin</artifactId>
            <version>1.5</version>
            <configuration>
              <passphrase>${gpg.passphrase}</passphrase>
              <useAgent>${gpg.useagent}</useAgent>
            </configuration>
            <executions>
              <execution>
                <goals>
                  <goal>sign</goal>
                </goals>
              </execution>
            </executions>
          </plugin>
        </plugins>
      </build>
    </profile>
  </profiles>
</project><|MERGE_RESOLUTION|>--- conflicted
+++ resolved
@@ -20,11 +20,7 @@
 
   <groupId>co.cask.hydrator</groupId>
   <artifactId>hydrator-plugins</artifactId>
-<<<<<<< HEAD
   <version>1.6.0-SNAPSHOT</version>
-=======
-  <version>1.5.1</version>
->>>>>>> 4c508699
   <packaging>pom</packaging>
   <name>Hydrator Plugin Collection</name>
   <description>A collection of plugins for Cask Hydrator.</description>
