<?xml version="1.0" encoding="UTF-8"?>
<!--
  Copyright © 2015 Cask Data, Inc.

  Licensed under the Apache License, Version 2.0 (the "License"); you may not
  use this file except in compliance with the License. You may obtain a copy of
  the License at

  http://www.apache.org/licenses/LICENSE-2.0

  Unless required by applicable law or agreed to in writing, software
  distributed under the License is distributed on an "AS IS" BASIS, WITHOUT
  WARRANTIES OR CONDITIONS OF ANY KIND, either express or implied. See the
  License for the specific language governing permissions and limitations under
  the License.
  -->
<project xmlns:xsi="http://www.w3.org/2001/XMLSchema-instance" xmlns="http://maven.apache.org/POM/4.0.0"
         xsi:schemaLocation="http://maven.apache.org/POM/4.0.0 http://maven.apache.org/xsd/maven-4.0.0.xsd">
  <modelVersion>4.0.0</modelVersion>

  <groupId>co.cask.hydrator</groupId>
  <artifactId>hydrator-plugins</artifactId>
  <version>1.1.0-SNAPSHOT</version>
  <modules>
    <module>cassandra-plugins</module>
    <module>elasticsearch-plugins</module>
<<<<<<< HEAD
    <module>hdfs-plugins</module>
=======
    <module>transform-plugins</module>
>>>>>>> 99cb85bd
  </modules>
  <packaging>pom</packaging>

  <name>Hydrator Plugin Collection</name>
  
  <url>http://docs.cdap.io/cdap/current/en/included-applications/index.html</url>

  <licenses>
    <license>
      <name>The Apache Software License, Version 2.0</name>
      <url>http://www.apache.org/licenses/LICENSE-2.0.txt</url>
      <distribution>repo</distribution>
      <comments>A business-friendly OSS license</comments>
    </license>
  </licenses>

  <issueManagement>
    <url>https://issues.cask.co/browse/CDAP</url>
  </issueManagement>

  <properties>
    <project.build.sourceEncoding>UTF-8</project.build.sourceEncoding>
    <cdap.version>3.2.1</cdap.version>
    <es.version>1.6.0</es.version>
    <es-hadoop.version>2.1.0</es-hadoop.version>
    <fastutil.version>6.6.1</fastutil.version>
    <junit.version>4.11</junit.version>
    <commons-httpclient.version>3.1</commons-httpclient.version>
    <hadoop.version>2.3.0</hadoop.version>
    <cassandraunit.version>2.0.2.2</cassandraunit.version>
    <cassandra.version>2.1.0</cassandra.version>
    <datastax.version>2.0.5</datastax.version>
    <es-hadoop.version>2.1.0</es-hadoop.version>
    <commons-httpclient.version>3.1</commons-httpclient.version>
    <apache-commons.version>1.2</apache-commons.version>
    <commons-codec.version>1.10</commons-codec.version>
    <snappy.version>1.1.2</snappy.version>
  </properties>


  <repositories>
    <repository>
      <id>sonatype</id>
      <url>https://oss.sonatype.org/content/groups/public</url>
    </repository>
    <repository>
      <id>sonatype-snapshots</id>
      <url>https://oss.sonatype.org/content/repositories/snapshots</url>
    </repository>
  </repositories>

  <dependencyManagement>
    <dependencies>
      <dependency>
        <groupId>javax.annotation</groupId>
        <artifactId>jsr250-api</artifactId>
        <version>1.0</version>
      </dependency>
      <dependency>
        <groupId>co.cask.cdap</groupId>
        <artifactId>cdap-etl-api</artifactId>
        <version>${cdap.version}</version>
        <scope>provided</scope>
      </dependency>
      <dependency>
        <groupId>co.cask.cdap</groupId>
        <artifactId>cdap-proto</artifactId>
        <version>${cdap.version}</version>
        <scope>provided</scope>
      </dependency>
      <dependency>
        <groupId>co.cask.cdap</groupId>
        <artifactId>cdap-etl-batch</artifactId>
        <version>${cdap.version}</version>
        <scope>test</scope>
      </dependency>
      <dependency>
        <groupId>co.cask.cdap</groupId>
        <artifactId>cdap-etl-core</artifactId>
        <version>${cdap.version}</version>
        <scope>provided</scope>
      </dependency>
      <dependency>
        <groupId>co.cask.cdap</groupId>
        <artifactId>cdap-etl-realtime</artifactId>
        <version>${cdap.version}</version>
        <scope>test</scope>
      </dependency>
      <dependency>
        <groupId>co.cask.cdap</groupId>
        <artifactId>cdap-test</artifactId>
        <version>${cdap.version}</version>
        <scope>test</scope>
      </dependency>
      <dependency>
        <groupId>co.cask.cdap</groupId>
        <artifactId>cdap-etl-lib</artifactId>
        <version>${cdap.version}</version>
        <scope>test</scope>
        <exclusions>
          <exclusion>
            <groupId>org.antlr</groupId>
            <artifactId>antlr</artifactId>
          </exclusion>
          <exclusion>
            <groupId>org.elasticsearch</groupId>
            <artifactId>elasticsearch</artifactId>
          </exclusion>
          <exclusion>
            <groupId>log4j</groupId>
            <artifactId>log4j</artifactId>
          </exclusion>
        </exclusions>
      </dependency>
      <dependency>
        <groupId>co.cask.cdap</groupId>
        <artifactId>cdap-unit-test</artifactId>
        <version>${cdap.version}</version>
        <scope>test</scope>
        <exclusions>
          <exclusion>
            <groupId>asm</groupId>
            <artifactId>asm</artifactId>
          </exclusion>
        </exclusions>
      </dependency>
      <dependency>
        <groupId>co.cask.cdap</groupId>
        <artifactId>cdap-etl-common</artifactId>
        <version>${cdap.version}</version>
      </dependency>
      <dependency>
        <groupId>org.apache.hadoop</groupId>
        <artifactId>hadoop-minicluster</artifactId>
        <version>${hadoop.version}</version>
        <scope>test</scope>
      </dependency>
      <dependency>
        <groupId>org.apache.hadoop</groupId>
        <artifactId>hadoop-common</artifactId>
        <version>${hadoop.version}</version>
        <scope>provided</scope>
        <exclusions>
          <exclusion>
            <groupId>commons-logging</groupId>
            <artifactId>commons-logging</artifactId>
          </exclusion>
          <exclusion>
            <groupId>log4j</groupId>
            <artifactId>log4j</artifactId>
          </exclusion>
          <exclusion>
            <groupId>org.slf4j</groupId>
            <artifactId>slf4j-log4j12</artifactId>
          </exclusion>
          <exclusion>
            <groupId>org.apache.avro</groupId>
            <artifactId>avro</artifactId>
          </exclusion>
          <exclusion>
            <groupId>org.apache.zookeeper</groupId>
            <artifactId>zookeeper</artifactId>
          </exclusion>
          <exclusion>
            <artifactId>guava</artifactId>
            <groupId>com.google.guava</groupId>
          </exclusion>
          <exclusion>
            <artifactId>jersey-core</artifactId>
            <groupId>com.sun.jersey</groupId>
          </exclusion>
          <exclusion>
            <artifactId>jersey-json</artifactId>
            <groupId>com.sun.jersey</groupId>
          </exclusion>
          <exclusion>
            <artifactId>jersey-server</artifactId>
            <groupId>com.sun.jersey</groupId>
          </exclusion>
          <exclusion>
            <artifactId>servlet-api</artifactId>
            <groupId>javax.servlet</groupId>
          </exclusion>
          <exclusion>
            <groupId>org.mortbay.jetty</groupId>
            <artifactId>jetty</artifactId>
          </exclusion>
          <exclusion>
            <groupId>org.mortbay.jetty</groupId>
            <artifactId>jetty-util</artifactId>
          </exclusion>
          <exclusion>
            <artifactId>jasper-compiler</artifactId>
            <groupId>tomcat</groupId>
          </exclusion>
          <exclusion>
            <artifactId>jasper-runtime</artifactId>
            <groupId>tomcat</groupId>
          </exclusion>
          <exclusion>
            <artifactId>jsp-api</artifactId>
            <groupId>javax.servlet.jsp</groupId>
          </exclusion>
          <exclusion>
            <artifactId>slf4j-api</artifactId>
            <groupId>org.slf4j</groupId>
          </exclusion>
        </exclusions>
      </dependency>
      <dependency>
        <groupId>org.apache.hadoop</groupId>
        <artifactId>hadoop-mapreduce-client-core</artifactId>
        <version>${hadoop.version}</version>
        <scope>provided</scope>
        <exclusions>
          <exclusion>
            <groupId>org.slf4j</groupId>
            <artifactId>slf4j-log4j12</artifactId>
          </exclusion>
          <exclusion>
            <groupId>com.google.inject.extensions</groupId>
            <artifactId>guice-servlet</artifactId>
          </exclusion>
          <exclusion>
            <groupId>com.sun.jersey</groupId>
            <artifactId>jersey-core</artifactId>
          </exclusion>
          <exclusion>
            <groupId>com.sun.jersey</groupId>
            <artifactId>jersey-server</artifactId>
          </exclusion>
          <exclusion>
            <groupId>com.sun.jersey</groupId>
            <artifactId>jersey-json</artifactId>
          </exclusion>
          <exclusion>
            <groupId>com.sun.jersey.contribs</groupId>
            <artifactId>jersey-guice</artifactId>
          </exclusion>
          <exclusion>
            <groupId>javax.servlet</groupId>
            <artifactId>servlet-api</artifactId>
          </exclusion>
        </exclusions>
      </dependency>
      <dependency>
        <groupId>junit</groupId>
        <artifactId>junit</artifactId>
        <version>${junit.version}</version>
        <scope>test</scope>
      </dependency>
      <dependency>
        <groupId>org.apache.cassandra</groupId>
        <artifactId>cassandra-all</artifactId>
        <version>${cassandra.version}</version>
      </dependency>
      <dependency>
        <groupId>org.xerial.snappy</groupId>
        <artifactId>snappy-java</artifactId>
        <version>${snappy.version}</version>
      </dependency>
      <dependency>
        <groupId>org.cassandraunit</groupId>
        <artifactId>cassandra-unit</artifactId>
        <version>${cassandraunit.version}</version>
        <scope>test</scope>
      </dependency>
      <dependency>
        <groupId>com.datastax.cassandra</groupId>
        <artifactId>cassandra-driver-core</artifactId>
        <version>${datastax.version}</version>
      </dependency>
      <dependency>
        <groupId>org.elasticsearch</groupId>
        <artifactId>elasticsearch</artifactId>
        <version>${es.version}</version>
        <exclusions>
          <exclusion>
            <groupId>log4j</groupId>
            <artifactId>*</artifactId>
          </exclusion>
          <exclusion>
            <groupId>org.slf4j</groupId>
            <artifactId>slf4j-api</artifactId>
          </exclusion>
          <exclusion>
            <groupId>org.ow2.asm</groupId>
            <artifactId>*</artifactId>
          </exclusion>
        </exclusions>
      </dependency>
      <dependency>
        <groupId>org.apache.hadoop</groupId>
        <artifactId>hadoop-common</artifactId>
        <version>${hadoop.version}</version>
        <type>test-jar</type>
        <scope>test</scope>
        <exclusions>
          <exclusion>
            <groupId>org.slf4j</groupId>
            <artifactId>slf4j-log4j12</artifactId>
          </exclusion>
          <exclusion>
            <groupId>com.google.inject.extensions</groupId>
            <artifactId>guice-servlet</artifactId>
          </exclusion>
          <exclusion>
            <groupId>com.sun.jersey</groupId>
            <artifactId>jersey-core</artifactId>
          </exclusion>
          <exclusion>
            <groupId>com.sun.jersey</groupId>
            <artifactId>jersey-server</artifactId>
          </exclusion>
          <exclusion>
            <groupId>com.sun.jersey</groupId>
            <artifactId>jersey-json</artifactId>
          </exclusion>
          <exclusion>
            <groupId>com.sun.jersey.contribs</groupId>
            <artifactId>jersey-guice</artifactId>
          </exclusion>
          <exclusion>
            <groupId>javax.servlet</groupId>
            <artifactId>servlet-api</artifactId>
          </exclusion>
        </exclusions>
      </dependency>
      <dependency>
        <groupId>org.elasticsearch</groupId>
        <artifactId>elasticsearch-hadoop-mr</artifactId>
        <version>${es-hadoop.version}</version>
      </dependency>
      <dependency>
        <groupId>commons-httpclient</groupId>
        <artifactId>commons-httpclient</artifactId>
        <version>${commons-httpclient.version}</version>
        <exclusions>
          <exclusion>
            <groupId>commons-logging</groupId>
            <artifactId>commons-logging</artifactId>
          </exclusion>
        </exclusions>
      </dependency>
    </dependencies>
  </dependencyManagement>

  <build>
    <plugins>
      <plugin>
        <groupId>org.apache.maven.plugins</groupId>
        <artifactId>maven-compiler-plugin</artifactId>
        <version>3.1</version>
        <configuration>
          <source>1.7</source>
          <target>1.7</target>
        </configuration>
      </plugin>
      <plugin>
        <groupId>org.apache.felix</groupId>
        <artifactId>maven-bundle-plugin</artifactId>
        <version>2.5.4</version>
        <extensions>true</extensions>
        <executions>
          <execution>
            <id>batch-bundle</id>
            <phase>prepare-package</phase>
            <configuration>
              <classifier>batch</classifier>
              <instructions>
                <!-- build bundle jar for batch. excluding realtime-->
                <Export-Package>co.cask.hydrator.plugin.batch.*;org.apache.cassandra.hadoop.*;
                  org.apache.commons.lang</Export-Package>
                <Embed-Dependency>*;inline=false;scope=compile</Embed-Dependency>
                <Embed-Transitive>true</Embed-Transitive>
                <Embed-Directory>lib</Embed-Directory>
              </instructions>
            </configuration>
            <goals>
              <goal>bundle</goal>
            </goals>
          </execution>
          <execution>
            <id>realtime-bundle</id>
            <phase>prepare-package</phase>
            <configuration>
              <classifier>realtime</classifier>
              <instructions>
                <!-- build bundle jar for realtime. excluding batch-->
                <Export-Package>co.cask.hydrator.plugin.realtime.*</Export-Package>
                <Embed-Dependency>*;inline=false;scope=compile</Embed-Dependency>
                <Embed-Transitive>true</Embed-Transitive>
                <Embed-Directory>lib</Embed-Directory>
              </instructions>
            </configuration>
            <goals>
              <goal>bundle</goal>
            </goals>
          </execution>
        </executions>
      </plugin>
    </plugins>
  </build>

  <profiles>
    <profile>
      <id>default</id>
      <modules>
        <module>cassandra-plugins</module>
        <module>elasticsearch-plugins</module>
      </modules>
    </profile>
  </profiles>

</project><|MERGE_RESOLUTION|>--- conflicted
+++ resolved
@@ -24,11 +24,8 @@
   <modules>
     <module>cassandra-plugins</module>
     <module>elasticsearch-plugins</module>
-<<<<<<< HEAD
     <module>hdfs-plugins</module>
-=======
     <module>transform-plugins</module>
->>>>>>> 99cb85bd
   </modules>
   <packaging>pom</packaging>
 
